--- conflicted
+++ resolved
@@ -29,17 +29,11 @@
 
 ## Update
 
-<<<<<<< HEAD
-**Jul 28, 2020**
-* **Updated to 0.2.0**:
-    * Added support for distributed data-parallel training with `DistributedDataParallel`: `TrainingConfig` now accpects the `local_rank` argument. See the documentation of `TrainingConfig` for detail.
-=======
 **Jul 29, 2020**
 
 * **Updated to 0.2.0**:
     * Added the support for distributed data-parallel training with `DistributedDataParallel`: `TrainingConfig` now accpects the `local_rank` argument. See the documentation of `TrainingConfig` for detail.
 * Added an example of distillation on the Chinese NER task to demonstrate distributed data-parallel training. See [examples/msra_ner_example](examples/msra_ner_example).
->>>>>>> 000f4af0
 
 **Jul 14, 2020**
 * **Updated to 0.1.10**:
@@ -74,7 +68,6 @@
 
 **Mar 11, 2020**
 
-<<<<<<< HEAD
 * Updated version number to 0.1.8.
 
 **Mar 4，2020**
@@ -83,9 +76,6 @@
 * Add attribute `print_freq` to the distiller to control the frequency of logging.
 * Add new argument `num_steps` to the `train` method of the distiller. If `num_steps` is specified, distiller will ignore `num_epochs`, and dataloader can have an unkonwn size, i.e., has no `__len__` attribute.
 * Add new argument `batch_postprocessor` to the `train` method of the distiller to allow post-processing of batches.
-=======
-* **Updated to 0.1.8** (Improvements on TrainingConfig and train method). See details in [releases](https://github.com/airaria/TextBrewer/releases/tag/v0.1.8).
->>>>>>> 000f4af0
 
 **Mar 2, 2020**
 
