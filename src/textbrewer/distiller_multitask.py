--- conflicted
+++ resolved
@@ -43,11 +43,7 @@
             num_steps (int): number of training steps.
             scheduler_class (class): the class of the scheduler to be constructed.
             scheduler_args (dict): arguments passed to the `scheduler_class` to construct the scheduler object.
-<<<<<<< HEAD
-            scheduler (deprecated): used to adjust learning rate, optional, can be None, deprecated in favor of `scheduler_class` and `scheduler_args`.
-=======
             scheduler (deprecated): used to adjust learning rate, optional, can be None, is deprecated in favor of `scheduler_class` and `scheduler_args`.
->>>>>>> a06b0896
             max_grad_norm (float): Maximum norm for the gradients (-1 means no clipping). Default: -1.0
             tau (float): the probability of sampling an example from task `d` is proportional to \|d\|^{tau}, where \|d\| is the size of `d`'s training set. If the size of any dataset is unknown, ignores tau and samples examples unifromly from each dataset.
             callback (Callable): function called after each epoch, can be None. It is called as ``callback(model=self.model_S, step = global_step)``. It can be used to do evaluation of the model at each checkpoint.
